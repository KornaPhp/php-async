--- conflicted
+++ resolved
@@ -5,11 +5,6 @@
 use Spatie\Async\Task;
 use Spatie\Async\ParallelProcess;
 use Opis\Closure\SerializableClosure;
-<<<<<<< HEAD
-use Spatie\Async\Task;
-=======
-use function Opis\Closure\unserialize;
->>>>>>> 74374412
 use Symfony\Component\Process\Process;
 use function Opis\Closure\serialize;
 use function Opis\Closure\unserialize;
@@ -74,11 +69,7 @@
      */
     public static function encodeTask($task): string
     {
-<<<<<<< HEAD
-        if (!$task instanceof Task) {
-=======
         if (! $task instanceof Task) {
->>>>>>> 74374412
             $task = new SerializableClosure($task);
         }
 
